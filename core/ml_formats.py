# -*- coding: utf-8 -*-

###############################################################################
# This file is part of Kalray's Metalibm tool
# Copyright (2013-2015)
# All rights reserved
# created:          Dec 23rd, 2013
# last-modified:    Oct  6th, 2015
#
# author(s): Nicolas Brunie (nicolas.brunie@kalray.eu)
###############################################################################

from pythonsollya import *

class ML_FloatingPoint_RoundingMode_Type:
    def get_c_name(self):
        return "ml_rnd_mode_t"

class ML_FloatingPoint_RoundingMode:
    pass

ML_FPRM_Type = ML_FloatingPoint_RoundingMode_Type()

ML_RoundToNearest        = ML_FloatingPoint_RoundingMode()
ML_RoundTowardZero       = ML_FloatingPoint_RoundingMode()
ML_RoundTowardPlusInfty  = ML_FloatingPoint_RoundingMode()
ML_RoundTowardMinusInfty = ML_FloatingPoint_RoundingMode()
ML_GlobalRoundMode       = ML_FloatingPoint_RoundingMode()


class ML_FloatingPointException: pass

class ML_FloatingPointException_Type: 
    def get_c_cst(self, value):
        return "NONE"

ML_FPE_Type = ML_FloatingPointException_Type()

ML_FPE_Underflow    = ML_FloatingPointException()
ML_FPE_Overflow     = ML_FloatingPointException()
ML_FPE_Inexact      = ML_FloatingPointException()
ML_FPE_Invalid      = ML_FloatingPointException()
ML_FPE_DivideByZero = ML_FloatingPointException()

class ML_Format(object): 
    """ parent to every Metalibm's format class """

    def get_bit_size(self):
        """ <abstract> return the bit size of the format (if it exists) """
        print self # Exception ML_NotImplemented print
        raise ML_NotImplemented()

    def generate_c_initialization(self, *args):
      return None

    def generate_c_assignation(self, var, value, final = True):
      final_symbol = ";\n" if final else ""
      return "%s = %s" % (var, value)


class ML_AbstractFormat(ML_Format): 
    def __init__(self, c_name): 
        self.c_name = c_name

    def __str__(self):
        return self.c_name

    def get_gappa_cst(self, cst_value):
        """ C code for constante cst_value """
        display(hexadecimal)
        if isinstance(cst_value, int):
            return str(float(cst_value)) 
        else:
            return str(cst_value) 

ML_Exact = ML_AbstractFormat("ML_Exact")

def AbstractFormat_Builder(name, inheritance):
    field_map = {
        "name": name,
        "__str__": lambda self: self.name,
    }
    return type(name, (ML_AbstractFormat,) + inheritance, field_map)

class ML_InstanciatedFormat(ML_Format): pass

class ML_FP_Format(ML_Format): 
    """ parent to every Metalibm's floating-point class """
    pass


class ML_Std_FP_Format(ML_FP_Format):
    """ standard floating-point format base class """

    def __init__(self, bit_size, exponent_size, field_size, c_suffix, c_name, ml_support_prefix, c_display_format, sollya_object):
        self.bit_size = bit_size
        self.exponent_size = exponent_size
        self.field_size = field_size
        self.c_suffix = c_suffix
        self.c_name = c_name
        self.ml_support_prefix = ml_support_prefix
        self.sollya_object = sollya_object
        self.c_display_format = c_display_format

    def get_sollya_object(self):
      return self.sollya_object

    def __str__(self):
        return self.c_name

    def get_c_name(self):
        return self.c_name

    def get_bias(self):
        return - 2**(self.get_exponent_size() - 1) + 1

    def get_emax(self):
        return 2**self.get_exponent_size() - 2 + self.get_bias()

    def get_emin_normal(self):
        return 1 + self.get_bias()

    def get_emin_subnormal(self):
        return 1 - (self.get_field_size() + 1) + self.get_bias()

    def get_c_display_format(self):
        return self.c_display_format

    def get_bit_size(self):
        """ return the format bit size """ 
        return self.bit_size

    def get_exponent_size(self):
        return self.exponent_size

    def get_exponent_interval(self):
        low_bound  = self.get_emin_normal()
        high_bound = self.get_emax()
        return Interval(low_bound, high_bound)

    def get_field_size(self):
        return self.field_size

    def get_c_cst(self, cst_value):
        """ C code for constante cst_value """
        if isinstance(cst_value, FP_SpecialValue): 
            return cst_value.get_c_cst()
        else:
            display(hexadecimal)
            if cst_value == 0:
                conv_result = "0.0" + self.c_suffix
            elif isinstance(cst_value, int):
                conv_result = str(float(cst_value)) + self.c_suffix
            else:
                conv_result  = str(cst_value) + self.c_suffix
            return conv_result

    def get_precision(self):
        """ return the bit-size of the mantissa """
        return self.get_field_size()

    def get_gappa_cst(self, cst_value):
        """ C code for constante cst_value """
        if isinstance(cst_value, FP_SpecialValue): 
            return cst_value.get_gappa_cst()
        else:
            display(hexadecimal)
            if isinstance(cst_value, int):
                return str(float(cst_value)) 
            else:
                return str(cst_value) 


class ML_Compound_FP_Format(ML_FP_Format):
    def __init__(self, c_name, c_field_list, field_format_list, ml_support_prefix, c_display_format, sollya_object):
        self.c_name = c_name
        self.ml_support_prefix = ml_support_prefix
        self.sollya_object = sollya_object
        self.c_display_format = c_display_format
        self.c_display_format = "undefined"

    def get_c_name(self):
        return self.c_name

    def get_c_cst(self, cst_value):
        tmp_cst = cst_value
        field_str_list = []
        for field_name, field_format in zip(c_field_list, field_format_list):
            field_value = round(tmp_cst, field_format.sollya_object, RN)
            tmp_cst = cst_value - field_value
            field_str_list.append(".%s = %s" % (field_name, field_format.get_c_cst(field_value)))
        return "{%s}" % (", ".join(field_str_list))


    def get_c_display_format(self):
        return self.c_display_format


class ML_FormatConstructor(ML_Format):
    def __init__(self, bit_size, c_name, c_display_format, get_c_cst):
        self.bit_size = bit_size
        self.c_name = c_name
        self.c_display_format = c_display_format
        self.get_c_cst = get_c_cst

    def __str__(self):
        return self.c_name

    def get_c_name(self):
        return self.c_name

    def get_c_display_format(self):
        return self.c_display_format

    def get_bit_size(self):
        return self.bit_size

class ML_Fixed_Format(ML_Format):
    """ parent to every Metalibm's fixed-point class """
    def __init__(self, support_format = None, align = 0):
      # integer format used to contain the fixed-point value 
      self.support_format = support_format

      # offset between the support LSB and the actual value LSB 
      self.support_right_align = align

    def set_support_format(self, _format):
      self.support_format = _format

    def get_support_format(self):
      return self.support_format

    def set_support_right_align(self, align):
      self.support_right_align = align

    def get_support_right_align(self):
      return self.support_right_align


class ML_Base_FixedPoint_Format(ML_Fixed_Format):
    """ base class for standard integer format """
    def __init__(self, integer_size, frac_size, signed = True, support_format = None, align = 0):
        """ standard fixed-point format object initialization function """
        ML_Fixed_Format.__init__(self, support_format, align)
        
        self.integer_size = integer_size
        self.frac_size = frac_size
        self.signed = signed
        
        # guess the minimal bit_size required in the c repesentation
        bit_size = integer_size + frac_size
        if bit_size < 1 or bit_size > 128:
            raise ValueError("integer_size+frac_size must be between 1 and 128 (is "+str(bit_size)+")")
        possible_c_bit_sizes = [8, 16, 32, 64, 128]
        self.c_bit_size = next(n for n in possible_c_bit_sizes if n >= bit_size)
        self.c_name = ("" if self.signed else "u") + "int" + str(self.c_bit_size) + "_t"
        self.c_display_format = "%\"PRIx" + str(self.c_bit_size) + "\""

    def get_integer_size(self):
        return self.integer_size

    def get_c_bit_size(self):
        return self.c_bit_size

    def get_frac_size(self):
        return self.frac_size

    def get_precision(self):
        """ return the number of digits after the point """
        return self.frac_size

    def get_signed(self):
        return self.signed

    def __str__(self):
        if self.frac_size == 0:
          return self.c_name
        elif self.signed:
          return "FS%d.%d" % (self.integer_size, self.frac_size)
        else:
          return "FU%d.%d" % (self.integer_size, self.frac_size)

    def get_c_name(self):
        return self.c_name

    def get_c_display_format(self):
        return self.c_display_format

    def get_bit_size(self):
        return self.integer_size + self.frac_size

    def get_c_cst(self, cst_value):
        """ C-language constant generation """
        encoded_value = int(cst_value * S2**self.frac_size)
        return ("" if self.signed else "U") + "INT" + str(self.c_bit_size) + "_C(" + str(encoded_value) + ")"

    def get_gappa_cst(self, cst_value):
        """ Gappa-language constant generation """
        return str(cst_value)

class ML_Standard_FixedPoint_Format(ML_Base_FixedPoint_Format):
<<<<<<< HEAD
  def __init__(self, integer_size, frac_size, signed = True):
    ML_Base_FixedPoint_Format.__init__(self, integer_size, frac_size, signed = signed, support_format = self, align = 0)
=======
    pass
>>>>>>> 4a6655fb

class ML_Custom_FixedPoint_Format(ML_Base_FixedPoint_Format):
    def __eq__(self, other):
        return (type(self) == type(other)) and (self.__dict__ == other.__dict__)
    
    def __ne__(self, other):
        return not (self == other)

class ML_Bool_Format: 
    """ abstract Boolean format """
    pass

# Standard binary floating-point format declarations
ML_Binary32 = ML_Std_FP_Format(32, 8, 23, "f", "float", "fp32", "%a", binary32)
ML_Binary64 = ML_Std_FP_Format(64, 11, 52, "", "double", "fp64", "%la", binary64)
ML_Binary80 = ML_Std_FP_Format(80, 15, 64, "L", "long double", "fp80", "%la", binary80)

# compound binary floating-point format declaration
ML_DoubleDouble = ML_Compound_FP_Format("ml_dd_t", ["hi", "lo"], [ML_Binary64, ML_Binary64], "", "", doubledouble)
ML_TripleDouble = ML_Compound_FP_Format("ml_td_t", ["hi", "me", "lo"], [ML_Binary64, ML_Binary64, ML_Binary64], "", "", tripledouble)

# Standard integer format declarations
ML_Int8    = ML_Standard_FixedPoint_Format(8, 0, True)
ML_UInt8   = ML_Standard_FixedPoint_Format(8, 0, False)

ML_Int16    = ML_Standard_FixedPoint_Format(16, 0, True)
ML_UInt16   = ML_Standard_FixedPoint_Format(16, 0, False)

ML_Int32    = ML_Standard_FixedPoint_Format(32, 0, True)
ML_UInt32   = ML_Standard_FixedPoint_Format(32, 0, False)

ML_Int64    = ML_Standard_FixedPoint_Format(64, 0, True)
ML_UInt64   = ML_Standard_FixedPoint_Format(64, 0, False)

ML_Int128    = ML_Standard_FixedPoint_Format(128, 0, True)
ML_UInt128   = ML_Standard_FixedPoint_Format(128, 0, False)


def is_std_integer_format(precision):
  return precision in [ML_Int8,ML_UInt8,ML_Int16,ML_UInt16,ML_Int32,ML_UInt32,ML_Int64,ML_UInt64,ML_Int128,ML_UInt128]

def get_std_integer_support_format(precision):
  """ return the ML's integer format to contains
      the fixed-point format precision """
  assert(isinstance(precision, ML_Fixed_Format))
  format_map = {
    # signed
    True: {
      8: ML_Int8,
      16: ML_Int16,
      32: ML_Int32,
      64: ML_Int64,
      128: ML_Int128,
    },
    # unsigned
    False: {
      8: ML_UInt8,
      16: ML_UInt16,
      32: ML_UInt32,
      64: ML_UInt64,
      128: ML_UInt128,
    },
  }
  return format_map[precision.get_signed()][precision.get_c_bit_size()]



# abstract formats
ML_Integer  = AbstractFormat_Builder("ML_Integer",  (ML_Fixed_Format,))("ML_Integer")
ML_Float    = AbstractFormat_Builder("ML_Float",    (ML_FP_Format,))("ML_Float")
ML_Bool     = AbstractFormat_Builder("ML_Bool",     (ML_Bool_Format,))("ML_Bool")


###############################################################################
#                     FLOATING-POINT SPECIAL VALUES
###############################################################################
class FP_SpecialValue(object): 
    """ parent to all floating-point constants """
    suffix_table = {
        ML_Binary32: ".f",
        ML_Binary64: ".d",
    }
    support_prefix = {
        ML_Binary32: "fp32",
        ML_Binary64: "fp64",
    }

def FP_SpecialValue_get_c_cst(self):
    prefix = self.support_prefix[self.precision]
    suffix = self.suffix_table[self.precision]
    return prefix + self.ml_support_name + suffix

def FP_SpecialValue_init(self, precision):
    self.precision = precision

def FP_SpecialValue_get_str(self):
    return "%s" % (self.ml_support_name)

def FP_SpecialValueBuilder(special_value):
    attr_map = {
        "ml_support_name": special_value, 
        "__str__": FP_SpecialValue_get_str,
        "get_precision": lambda self: self.precision,
        "__init__": FP_SpecialValue_init,
        "get_c_cst": FP_SpecialValue_get_c_cst 
    
    }
    return type(special_value, (FP_SpecialValue,), attr_map)

class FP_PlusInfty(FP_SpecialValueBuilder("_sv_PlusInfty")): 
    pass
class FP_MinusInfty(FP_SpecialValueBuilder("_sv_MinusInfty")): 
    pass
class FP_PlusOmega(FP_SpecialValueBuilder("_sv_PlusOmega")): 
    pass
class FP_MinusOmega(FP_SpecialValueBuilder("_sv_MinusOmega")): 
    pass
class FP_PlusZero(FP_SpecialValueBuilder("_sv_PlusZero")): 
    pass
class FP_MinusZero(FP_SpecialValueBuilder("_sv_MinusZero")): 
    pass
class FP_QNaN(FP_SpecialValueBuilder("_sv_QNaN")): 
    pass
class FP_SNaN(FP_SpecialValueBuilder("_sv_SNaN")): 
    pass


class FP_Context:
    """ Floating-Point context """
    def __init__(self, rounding_mode = ML_GlobalRoundMode, silent = None):
        self.rounding_mode       = rounding_mode
        self.init_ev_value       = None
        self.init_rnd_mode_value = None
        self.silent              = silent

    def get_rounding_mode(self):
        return self.rounding_mode

    def get_silent(self):
        return self.silent

class ML_FunctionPrecision:
    pass

class ML_Faithful(ML_FunctionPrecision):
    pass

class ML_CorrectlyRounded(ML_FunctionPrecision):
    pass

class ML_DegradedAccuracyAbsolute(ML_FunctionPrecision):
    """ absolute error accuracy """
    def __init__(self, absolute_goal):
        self.goal = absolute_goal

class ML_DegradedAccuracyRelative(ML_FunctionPrecision):
    """ relative error accuracy """
    def __init__(self, relative_goal):
        self.goal = relative_goal


# degraded accuracy shorcuts
def daa(*args, **kwords):
    return ML_DegradedAccuracyAbsolute(*args, **kwords)
def dar(*args, **kwords):
    return ML_DegradedAccuracyRelative(*args, **kwords)<|MERGE_RESOLUTION|>--- conflicted
+++ resolved
@@ -299,12 +299,8 @@
         return str(cst_value)
 
 class ML_Standard_FixedPoint_Format(ML_Base_FixedPoint_Format):
-<<<<<<< HEAD
   def __init__(self, integer_size, frac_size, signed = True):
     ML_Base_FixedPoint_Format.__init__(self, integer_size, frac_size, signed = signed, support_format = self, align = 0)
-=======
-    pass
->>>>>>> 4a6655fb
 
 class ML_Custom_FixedPoint_Format(ML_Base_FixedPoint_Format):
     def __eq__(self, other):
