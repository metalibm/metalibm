# -*- coding: utf-8 -*-

###############################################################################
# This file is part of New Metalibm tool
# Copyrights  Nicolas Brunie (2016)
# All rights reserved
# created:          Nov 17th, 2016
# last-modified:    Nov 17th, 2016
#
# author(s):    Nicolas Brunie (nibrunie@gmail.com)
# description:  Implement a basic VHDL backend for hardware description
#               generation
###############################################################################

from ..utility.log_report import *
from .generator_utility import *
from .complex_generator import *
from .code_element import *
from ..core.ml_formats import *
from ..core.ml_hdl_format import *
from ..core.ml_table import ML_ApproxTable
from ..core.ml_operations import *
from ..core.ml_hdl_operations import *
from metalibm_core.core.target import TargetRegister

from metalibm_hw_blocks.rtl_blocks import *

from .abstract_backend import AbstractBackend

def exclude_std_logic(optree):
  return not isinstance(optree.get_precision(), ML_StdLogicVectorFormat)
def include_std_logic(optree):
  return isinstance(optree.get_precision(), ML_StdLogicVectorFormat)


## Copy the value of the init_stage attribute field
#  from @p src node to @p dst node
def copy_init_stage(src, dst):
  init_stage = src.attributes.get_dyn_attribute("init_stage")
  dst.attributes.init_stage = init_stage
  

def zext_modifier(optree):
  init_stage = optree.attributes.get_dyn_attribute("init_stage")
  
  ext_input = optree.get_input(0)
  ext_size = optree.ext_size
  assert ext_size >= 0
  if ext_size == 0:
    Log.report(Log.Warning, "zext_modifer called with ext_size=0 on {}".format(optree.get_str()))
    return ext_input
  else:
    precision = ML_StdLogicVectorFormat(ext_size)
    ext_precision = ML_StdLogicVectorFormat(ext_size + ext_input.get_precision().get_bit_size())
    result = Concatenation(
      Constant(0, precision = precision), 
      ext_input, precision = ext_precision, 
      tag = optree.get_tag("dummy") + "_zext", 
      init_stage = init_stage
    )
    copy_init_stage(optree, result)
    return result

## Operation code generator modifier for Sign Extension
def sext_modifier(optree):
  init_stage = optree.attributes.get_dyn_attribute("init_stage")

  ext_size = optree.ext_size
  ext_input = optree.get_input(0)
  if ext_size == 0:
    Log.report(Log.Warning, "sext_modifer called with ext_size=0 on {}".format(optree.get_str()))
    return ext_input
  else:
    ext_precision = ML_StdLogicVectorFormat(ext_size + ext_input.get_precision().get_bit_size())
    op_size = ext_input.get_precision().get_bit_size()
    sign_digit = VectorElementSelection(ext_input, Constant(op_size -1, precision = ML_Integer), precision = ML_StdLogic, init_stage = init_stage)
    precision = ML_StdLogicVectorFormat(ext_size)
    return Concatenation(
      Replication(
        sign_digit, Constant(ext_size, precision = ML_Integer), 
        precision = precision, init_stage = init_stage
      ), 
      ext_input, precision = ext_precision, 
      tag = optree.get_tag("dummy") + "_sext", 
      init_stage = init_stage
    )

def negation_modifer(optree):
  init_stage = optree.attributes.get_dyn_attribute("init_stage")

  neg_input = optree.get_input(0)
  precision = optree.get_precision()
  return Addition(
    BitLogicNegate(neg_input, precision = precision, init_stage = init_stage),
    Constant(1, precision = ML_StdLogic),
    precision = precision,
    tag = optree.get_tag(),
    init_stage = init_stage
  )


## Optree generation function for MantissaExtraction 
def mantissa_extraction_modifier(optree):
  init_stage = optree.attributes.get_dyn_attribute("init_stage")
  op = optree.get_input(0)

  op_precision = op.get_precision().get_base_format()
  exp_prec = ML_StdLogicVectorFormat(op_precision.get_exponent_size())
  field_prec = ML_StdLogicVectorFormat(op_precision.get_field_size())

  exp_op   = ExponentExtraction(op, precision = exp_prec, init_stage = init_stage)
  field_op = SubSignalSelection(
    TypeCast(
      op,
      precision = op.get_precision().get_support_format(),
      init_stage = init_stage
    )
    , 0, op_precision.get_field_size() - 1, precision = field_prec,
    init_stage = init_stage
  ) 

  implicit_digit = Select(
    Comparison(
      exp_op,
      Constant(
        op_precision.get_zero_exponent_value(),
        precision = exp_prec,
        init_stage = init_stage
      ),
      precision = ML_Bool,
      specifier = Comparison.Equal,
      init_stage = init_stage
    ),
    Constant(0, precision = ML_StdLogic),
    Constant(1, precision = ML_StdLogic),
    precision = ML_StdLogic,
    tag = "implicit_digit",
    init_stage = init_stage
  )
  return Concatenation(
    implicit_digit,
    field_op,
    precision = ML_StdLogicVectorFormat(op_precision.get_mantissa_size()),
    tag = optree.get_tag(),
    debug = optree.get_debug(),
    init_stage = init_stage
  )

      

def truncate_generator(optree):
  truncate_input = optree.get_input(0)
  result_size = optree.get_precision().get_bit_size()
  return TemplateOperator("%%s(%d downto 0)" % (result_size - 1), arity = 1)

def conversion_generator(optree):
  output_size = optree.get_precision().get_bit_size()
  return TemplateOperator("std_logic_vector(to_unsigned(%s, {output_size}))".format(output_size = output_size), arity = 1)

def copy_sign_generator(optree):
  sign_input = optree.get_input(0)
  sign_index = sign_input.get_precision().get_bit_size() - 1
  return TemplateOperator("%%s(%d)" % (sign_index), arity = 1)

def sub_signal_generator(optree):
  sign_input = optree.get_input(0)
  inf_index = optree.get_inf_index()
  sup_index = optree.get_sup_index()
  return TemplateOperator("%s({sup_index} downto {inf_index})".format(inf_index = inf_index, sup_index = sup_index), arity = 1, force_folding = True)


## adapt a fixed-optree @p raw_result assumimg fixed format
#  with @p integer_size and @p frac_size
# to match format of @optree
def adapt_fixed_optree(raw_optree, (integer_size, frac_size), optree):
  # extracting params
  optree_prec = optree.get_precision()
  init_stage = optree.attributes.get_dyn_attribute("init_stage")

  # MSB extension/reduction (left)
  msb_delta = optree_prec.get_integer_size() - integer_size
  if msb_delta >= 0:
    result_lext = (sext if optree_prec.get_signed() else zext)(raw_optree, msb_delta)
  else:
    result_lext = SubSignalSelection(raw_optree, 0, frac_size + integer_size - 1 + msb_delta)
  # LSB extension/reduction (right)
  lsb_delta = optree_prec.get_frac_size() - frac_size
  if lsb_delta >= 0:
    result_rext = rzext(result_lext, lsb_delta)
  else:
    result_rext = SubSignalSelection(result_lext, -lsb_delta, result_lext.get_precision().get_bit_size() - 1)
  # final format casting
  result = TypeCast(
    result_rext,
    tag = optree.get_tag(),
    #debug = optree.get_debug(),
    init_stage = init_stage,
    precision = optree_prec,
  )
  return result

## fixed point operation generation block
def fixed_point_op_modifier(optree, op_ctor = Addition):
  init_stage = optree.attributes.get_dyn_attribute("init_stage")

  # left hand side and right hand side operand extraction
  lhs = optree.get_input(0)
  rhs = optree.get_input(1)
  lhs_prec = lhs.get_precision().get_base_format()
  rhs_prec = rhs.get_precision().get_base_format()
  optree_prec = optree.get_precision().get_base_format()
  # TODO: This assume integer_size is at least 0 (no negative (frac end before fixed point) accepted
  result_frac_size = max(lhs_prec.get_frac_size(), rhs_prec.get_frac_size())  #, optree_prec.get_frac_size())
  result_integer_size = max(lhs_prec.get_integer_size(), rhs_prec.get_integer_size()) + 1 #, optree_prec.get_integer_size())
  #assert optree_prec.get_frac_size() >= result_frac_size
  #assert optree_prec.get_integer_size() >= result_integer_size
  lhs_casted = TypeCast(lhs, precision = ML_StdLogicVectorFormat(lhs_prec.get_bit_size()), init_stage = init_stage)
  rhs_casted = TypeCast(rhs, precision = ML_StdLogicVectorFormat(rhs_prec.get_bit_size()), init_stage = init_stage)

  lhs_ext = (sext if lhs_prec.get_signed() else zext)(
    rzext(lhs_casted, result_frac_size - lhs_prec.get_frac_size()),
    result_integer_size - lhs_prec.get_integer_size()
  )
  lhs_ext = SignCast(lhs_ext, precision = lhs_ext.get_precision(), specifier = SignCast.Signed if lhs_prec.get_signed() else  SignCast.Unsigned)

  rhs_ext = (sext if rhs_prec.get_signed() else zext)(
    rzext(rhs_casted, result_frac_size - rhs_prec.get_frac_size()),
    result_integer_size - rhs_prec.get_integer_size()
  )
  rhs_ext = SignCast(rhs_ext, precision = rhs_ext.get_precision(), specifier = SignCast.Signed if rhs_prec.get_signed() else  SignCast.Unsigned)
  raw_result = op_ctor(
    lhs_ext,
    rhs_ext,
    precision = ML_StdLogicVectorFormat(result_frac_size + result_integer_size)
  )
  return adapt_fixed_optree(raw_result, (result_integer_size, result_frac_size), optree)

def fixed_point_add_modifier(optree):
  return fixed_point_op_modifier(optree, op_ctor = Addition)
def fixed_point_sub_modifier(optree):
  return fixed_point_op_modifier(optree, op_ctor = Subtraction)

def fixed_point_mul_modifier(optree):
  init_stage = optree.attributes.get_dyn_attribute("init_stage")

  # left hand side and right hand side operand extraction
  lhs = optree.get_input(0)
  rhs = optree.get_input(1)
  lhs_prec = lhs.get_precision().get_base_format()
  rhs_prec = rhs.get_precision().get_base_format()
  optree_prec = optree.get_precision().get_base_format()
  result_frac_size = (lhs_prec.get_frac_size() + rhs_prec.get_frac_size())#max, optree_prec.get_frac_size())
  result_integer_size = (lhs_prec.get_integer_size() +  rhs_prec.get_integer_size())#max, optree_prec.get_integer_size())
  #assert optree_prec.get_frac_size() >= result_frac_size
  #assert optree_prec.get_integer_size() >= result_integer_size
  lhs_casted = TypeCast(lhs, precision = ML_StdLogicVectorFormat(lhs_prec.get_bit_size()), init_stage = init_stage)
  lhs_casted = SignCast(lhs_casted, precision = lhs_casted.get_precision(), specifier = SignCast.Signed if lhs_prec.get_signed() else  SignCast.Unsigned)
  rhs_casted = TypeCast(rhs, precision = ML_StdLogicVectorFormat(rhs_prec.get_bit_size()), init_stage = init_stage)
  rhs_casted = SignCast(rhs_casted, precision = rhs_casted.get_precision(), specifier = SignCast.Signed if rhs_prec.get_signed() else  SignCast.Unsigned)

  mult_prec = ML_StdLogicVectorFormat(result_frac_size + result_integer_size)
  print "Multiplication {}: {} x {} = {} bits".format(
    optree.get_tag(),
    lhs_casted.get_precision().get_bit_size(),
    rhs_casted.get_precision().get_bit_size(),
    mult_prec.get_bit_size()
  )
  raw_result = Multiplication(
    lhs_casted,
    rhs_casted,
    precision = mult_prec,
    tag = optree.get_tag(),
    init_stage = init_stage
  )
  # adapting raw result to output format
  return adapt_fixed_optree(raw_result, (result_integer_size, result_frac_size), optree)
  #rext_result = rzext(raw_result, optree_prec.get_frac_size() - result_frac_size)
  #result = (sext if (optree_prec.get_signed()) else zext)(rext_result, optree_prec.get_integer_size() - result_integer_size)
  #return TypeCast(
  #  result, 
  #  precision = optree_prec, 
  #  init_stage = init_stage, 
  #  debug = optree.get_debug(), 
  #  tag = optree.get_tag()
  #) 

## fixed point operation generation block
def fixed_point_op_modifier(optree, op_ctor = Addition):
  # left hand side and right hand side operand extraction
  lhs = optree.get_input(0)
  rhs = optree.get_input(1)
  lhs_prec = lhs.get_precision().get_base_format()
  rhs_prec = rhs.get_precision().get_base_format()
  optree_prec = optree.get_precision().get_base_format()
  result_frac_size = max(lhs_prec.get_frac_size(), rhs_prec.get_frac_size(), optree_prec.get_frac_size())
  result_integer_size = max(lhs_prec.get_integer_size(), rhs_prec.get_integer_size(), optree_prec.get_integer_size())
  assert optree_prec.get_frac_size() >= result_frac_size
  assert optree_prec.get_integer_size() >= result_integer_size
  lhs_casted = TypeCast(lhs, precision = ML_StdLogicVectorFormat(lhs_prec.get_bit_size()))
  rhs_casted = TypeCast(rhs, precision = ML_StdLogicVectorFormat(rhs_prec.get_bit_size()))
  return TypeCast(
    op_ctor(
      zext(
        rzext(lhs_casted, result_frac_size - lhs_prec.get_frac_size()),
        result_integer_size - lhs_prec.get_integer_size()
      ),
      zext(
        rzext(rhs_casted, result_frac_size - rhs_prec.get_frac_size()),
        result_integer_size - rhs_prec.get_integer_size()
      ),
      precision = ML_StdLogicVectorFormat(optree_prec.get_bit_size()),
    ),
    precision = optree_prec,
  )

def fixed_point_add_modifier(optree):
  return fixed_point_op_modifier(optree, op_ctor = Addition)
def fixed_point_sub_modifier(optree):
  return fixed_point_op_modifier(optree, op_ctor = Subtraction)

def fixed_point_mul_modifier(optree):
  # left hand side and right hand side operand extraction
  lhs = optree.get_input(0)
  rhs = optree.get_input(1)
  lhs_prec = lhs.get_precision().get_base_format()
  rhs_prec = rhs.get_precision().get_base_format()
  optree_prec = optree.get_precision().get_base_format()
  result_frac_size = max(lhs_prec.get_frac_size() + rhs_prec.get_frac_size(), optree_prec.get_frac_size())
  result_integer_size = max(lhs_prec.get_integer_size() +  rhs_prec.get_integer_size(), optree_prec.get_integer_size())
  assert optree_prec.get_frac_size() >= result_frac_size
  assert optree_prec.get_integer_size() >= result_integer_size
  lhs_casted = TypeCast(lhs, precision = ML_StdLogicVectorFormat(lhs_prec.get_bit_size()))
  rhs_casted = TypeCast(rhs, precision = ML_StdLogicVectorFormat(rhs_prec.get_bit_size()))
  mult_prec = ML_StdLogicVectorFormat(result_frac_size + result_integer_size)
  raw_result = Multiplication(
    lhs_casted,
    rhs_casted,
    precision = mult_prec,
  )
  rext_result = rext(raw_result, optree_prec.get_frac_size() - mult_prec.get_frac_size())
  result = zext(rext_result, optree_prec.get_integer_size() - mult_prec.get_integer_size())
  return TypeCast(result, precision = optree_prec)

vhdl_comp_symbol = {
  Comparison.Equal: "=", 
  Comparison.NotEqual: "/=",
  Comparison.Less: "<",
  Comparison.LessOrEqual: "<=",
  Comparison.GreaterOrEqual: ">=",
  Comparison.Greater: ">",
  Comparison.LessSigned: "<",
  Comparison.LessOrEqualSigned: "<=",
  Comparison.GreaterOrEqualSigned: ">=",
  Comparison.GreaterSigned: ">",
}

def get_vhdl_bool_cst(self, value):
  if value:
    return "true"
  else:
    return "false"

## Updating standard format name for VHDL Code
ML_Integer.name[VHDL_Code] = "integer"
ML_Bool.name[VHDL_Code] = "boolean"
ML_Bool.get_cst_map[VHDL_Code] = get_vhdl_bool_cst

# class Match custom std logic vector format
MCSTDLOGICV = TCM(ML_StdLogicVectorFormat)

# class match custom fixed point format
<<<<<<< HEAD
MCFixedPoint = TCM(ML_Standard_FixedPoint_Format)
=======
MCFixedPoint = TCM(ML_Base_FixedPoint_Format)
>>>>>>> a2071570

formal_generation_table = {
  Addition: {
    None: {
      lambda optree: True: {
        type_strict_match(ML_Integer, ML_Integer, ML_Integer): SymbolOperator("+", arity = 2, force_folding = False),
      },
    },
  },
  Subtraction: {
    None: {
      lambda optree: True: {
        type_strict_match(ML_Integer, ML_Integer, ML_Integer): SymbolOperator("-", arity = 2, force_folding = False),
      },
    },
  },
  Multiplication: {
    None: {
      lambda optree: True: {
        type_strict_match(ML_Integer, ML_Integer, ML_Integer): SymbolOperator("*", arity = 2, force_folding = False),
      },
    },
  },
}

vhdl_code_generation_table = {
  Addition: {
    None: {
      exclude_std_logic: 
          build_simplified_operator_generation_nomap([v8int32, v8uint32, ML_Int16, ML_UInt16, ML_Int32, ML_UInt32, ML_Int64, ML_UInt64, ML_Int128,ML_UInt128], 2, SymbolOperator("+", arity = 2, force_folding = True), cond = (lambda _: True)),
      include_std_logic:
      {
        type_custom_match(MCSTDLOGICV, MCSTDLOGICV, MCSTDLOGICV):  
          SymbolOperator("+", arity = 2, force_folding = True),
          #TemplateOperatorFormat("std_logic_vector({0} + {1})", arity = 2, force_folding = True),
        type_custom_match(MCSTDLOGICV, MCSTDLOGICV, FSM(ML_StdLogic)):  SymbolOperator("+", arity = 2, force_folding = True),
        type_custom_match(MCSTDLOGICV, FSM(ML_StdLogic), MCSTDLOGICV):  SymbolOperator("+", arity = 2, force_folding = True),
      },
      # fallback
      lambda _: True: {
        type_custom_match(MCFixedPoint, MCFixedPoint, MCFixedPoint): ComplexOperator(optree_modifier = fixed_point_add_modifier),
      }
    }
  },
  Subtraction: {
    None: {
      exclude_std_logic: 
          build_simplified_operator_generation_nomap([v8int32, v8uint32, ML_Int16, ML_UInt16, ML_Int32, ML_UInt32, ML_Int64, ML_UInt64, ML_Int128,ML_UInt128], 2, SymbolOperator("-", arity = 2, force_folding = True), cond = (lambda _: True)),
      include_std_logic:
      {
        type_custom_match(MCSTDLOGICV, MCSTDLOGICV, MCSTDLOGICV):  SymbolOperator("-", arity = 2, force_folding = True),
      },
      # fallback
      lambda _: True: {
        type_custom_match(MCFixedPoint, MCFixedPoint, MCFixedPoint): ComplexOperator(optree_modifier = fixed_point_sub_modifier),
      }
    }
  },
  Multiplication: {
    None: {
      lambda optree: True: {
        type_custom_match(MCSTDLOGICV, MCSTDLOGICV, MCSTDLOGICV): SymbolOperator("*", arity = 2, force_folding = True),
        type_custom_match(MCFixedPoint, MCFixedPoint, MCFixedPoint): ComplexOperator(optree_modifier = fixed_point_mul_modifier),
      },
    },
  },
  BitLogicNegate: {
    None: {
      lambda optree: True: {
        type_strict_match(ML_StdLogic, ML_StdLogic): FunctionOperator("not", arity=1),
        type_custom_match(MCSTDLOGICV, MCSTDLOGICV): FunctionOperator("not", arity=1), 
      },
    },
  },
  Negation: {
    None: {
      lambda optree: True: {
        type_custom_match(MCSTDLOGICV, MCSTDLOGICV): ComplexOperator(optree_modifier = negation_modifer), 
      },
    },
  },
  LogicalAnd: {
    None: {
      lambda _: True : {
        type_strict_match(ML_Bool, ML_Bool, ML_Bool): SymbolOperator("and", arity = 2, force_folding = False),
      },
   }, 
  },
  LogicalOr: {
    None: {
      lambda _: True : {
        type_strict_match(ML_Bool, ML_Bool, ML_Bool): SymbolOperator("or", arity = 2, force_folding = False),
      },
   }, 
  },
  Event: {
    None: {
      lambda _: True : {
        type_strict_match(ML_Bool, ML_StdLogic): SymbolOperator("\'event", lspace = "", inverse = True, arity = 1, force_folding = False), 
      },
    },
  },
  Comparison: 
      dict (
        [(specifier,
          { 
              lambda _: True: {
                  type_custom_match(FSM(ML_Bool), FSM(ML_Binary64), FSM(ML_Binary64)): 
                    SymbolOperator(vhdl_comp_symbol[specifier], arity = 2, force_folding = False),
                  type_custom_match(FSM(ML_Bool), FSM(ML_Binary32), FSM(ML_Binary32)): 
                    SymbolOperator(vhdl_comp_symbol[specifier], arity = 2, force_folding = False),
                  type_custom_match(FSM(ML_Bool), FSM(ML_Binary16), FSM(ML_Binary16)): 
                    SymbolOperator(vhdl_comp_symbol[specifier], arity = 2, force_folding = False),
                  type_custom_match(FSM(ML_Bool), TCM(ML_StdLogicVectorFormat), TCM(ML_StdLogicVectorFormat)): 
                    SymbolOperator(vhdl_comp_symbol[specifier], arity = 2, force_folding = False),
                  type_strict_match(ML_Bool, ML_StdLogic, ML_StdLogic):
                    SymbolOperator(vhdl_comp_symbol[specifier], arity = 2, force_folding = False),
              },
              #build_simplified_operator_generation([ML_Int32, ML_Int64, ML_UInt64, ML_UInt32, ML_Binary32, ML_Binary64], 2, SymbolOperator(">=", arity = 2), result_precision = ML_Int32),
          }) for specifier in [Comparison.Equal, Comparison.NotEqual, Comparison.Greater, Comparison.GreaterOrEqual, Comparison.Less, Comparison.LessOrEqual]] 
          + 
          [(specifier, 
            { 
                lambda _: True: {
                    type_custom_match(FSM(ML_Bool), TCM(ML_StdLogicVectorFormat), TCM(ML_StdLogicVectorFormat)): 
                      TemplateOperator("signed(%%s) %s signed(%%s)" % vhdl_comp_symbol[specifier], arity = 2, force_folding = False),
                },
            }) for specifier in [Comparison.GreaterSigned, Comparison.GreaterOrEqualSigned, Comparison.LessSigned, Comparison.LessOrEqualSigned] 
          ]
  ),
  ExponentExtraction: {
    None: {
      lambda _: True: {
        type_custom_match(TCM(ML_StdLogicVectorFormat), FSM(ML_Binary64)): SymbolOperator("(62 downto 52)", lspace = "", inverse = True, arity = 1, force_folding = True), 
        type_custom_match(TCM(ML_StdLogicVectorFormat), FSM(ML_Binary32)): SymbolOperator("(30 downto 23)", lspace = "", inverse = True, arity = 1, force_folding = True), 
        type_custom_match(TCM(ML_StdLogicVectorFormat), FSM(ML_Binary16)): SymbolOperator("(14 downto 10)", lspace = "", inverse = True, arity = 1, force_folding = True), 
      },
    },
  },
  ZeroExt: {
    None: {
      lambda _: True: {
        type_custom_match(TCM(ML_StdLogicVectorFormat), TCM(ML_StdLogicVectorFormat)): ComplexOperator(optree_modifier = zext_modifier), 
      },
    }
  },
  SignExt: {
    None: {
      lambda _: True: {
        type_custom_match(TCM(ML_StdLogicVectorFormat), TCM(ML_StdLogicVectorFormat)): ComplexOperator(optree_modifier = sext_modifier), 
      },
    }
  },
  Concatenation: {
    None: {
      lambda _: True: {
        type_custom_match(TCM(ML_StdLogicVectorFormat), TCM(ML_StdLogicVectorFormat), TCM(ML_StdLogicVectorFormat)): SymbolOperator("&", arity = 2, force_folding = True),
        type_custom_match(TCM(ML_StdLogicVectorFormat), FSM(ML_StdLogic), TCM(ML_StdLogicVectorFormat)): SymbolOperator("&", arity = 2, force_folding = True),
        type_custom_match(TCM(ML_StdLogicVectorFormat), TCM(ML_StdLogicVectorFormat), FSM(ML_StdLogic)): SymbolOperator("&", arity = 2, force_folding = True),
      },
    },
  },
  VectorElementSelection: {
    None: {
        # make sure index accessor is a Constant (or fallback to C implementation)
       lambda optree: True:  {
        type_custom_match(FSM(ML_StdLogic), TCM(ML_StdLogicVectorFormat), type_all_match): TemplateOperator("%s(%s)", arity = 2),
      },
    },
  },
  Replication: {
    None: {
       lambda optree: True:  {
        type_custom_match(FSM(ML_StdLogic), FSM(ML_StdLogic)): IdentityOperator(),
        type_custom_match(TCM(ML_StdLogicVectorFormat), FSM(ML_StdLogic), FSM(ML_Integer)): TemplateOperatorFormat("({1} - 1 downto 0 => {0:s})", arity = 2),
      },
    },
  },
  Conversion: {
    None: {
      lambda optree: True: {
        type_custom_match(TCM(ML_StdLogicVectorFormat), FSM(ML_Integer)): DynamicOperator(conversion_generator),
      }
    },
  },
  MantissaExtraction: {
    None: {
      lambda optree: True: {
        type_custom_match(MCSTDLOGICV, FSM(ML_Binary16)): ComplexOperator(optree_modifier = mantissa_extraction_modifier), # TemplateOperator("%s(22 downto 0)", arity = 1), 
        type_custom_match(MCSTDLOGICV, FSM(ML_Binary32)): ComplexOperator(optree_modifier = mantissa_extraction_modifier), # TemplateOperator("%s(22 downto 0)", arity = 1), 
        type_custom_match(MCSTDLOGICV, FSM(ML_Binary64)): ComplexOperator(optree_modifier = mantissa_extraction_modifier), # TemplateOperator("%s(22 downto 0)", arity = 1), 
      },
    },
  },
  CopySign: {
    None: {
      lambda optree: True: {
        type_custom_match(FSM(ML_StdLogic), ML_Binary16): TemplateOperator("%s(15)", arity = 1),
        type_custom_match(FSM(ML_StdLogic), ML_Binary32): TemplateOperator("%s(31)", arity = 1),
        type_custom_match(FSM(ML_StdLogic), ML_Binary64): TemplateOperator("%s(63)", arity = 1),
        type_custom_match(FSM(ML_StdLogic), MCSTDLOGICV): DynamicOperator(copy_sign_generator),
      },
    },
  },
  BitLogicXor: {
    None: {
      lambda optree: True: {
        type_strict_match(ML_StdLogic, ML_StdLogic, ML_StdLogic): SymbolOperator("xor", arity = 2),
        type_custom_match(TCM(ML_StdLogicVectorFormat), TCM(ML_StdLogicVectorFormat), TCM(ML_StdLogicVectorFormat)): SymbolOperator("xor", arity = 2),
      },
    },
  },
  BitLogicAnd: {
    None: {
      lambda optree: True: {
        type_strict_match(ML_StdLogic, ML_StdLogic, ML_StdLogic): SymbolOperator("and", arity = 2),
        type_custom_match(TCM(ML_StdLogicVectorFormat), TCM(ML_StdLogicVectorFormat), TCM(ML_StdLogicVectorFormat)): SymbolOperator("and", arity = 2),
      },
    },
  },
  BitLogicOr: {
    None: {
      lambda optree: True: {
        type_strict_match(ML_StdLogic, ML_StdLogic, ML_StdLogic): SymbolOperator("or", arity = 2),
        type_custom_match(TCM(ML_StdLogicVectorFormat), TCM(ML_StdLogicVectorFormat), TCM(ML_StdLogicVectorFormat)): SymbolOperator("or", arity = 2),
      },
    },
  },
  Truncate: {
    None: {
      lambda optree: True: {
        type_custom_match(TCM(ML_StdLogicVectorFormat), TCM(ML_StdLogicVectorFormat)): DynamicOperator(truncate_generator),
      },
    },
  },
  SignCast: {
    SignCast.Signed: {
      lambda optree: True: {
        type_custom_match(MCSTDLOGICV, MCSTDLOGICV): FunctionOperator("signed", arity = 1, force_folding = False),
      },
    },
    SignCast.Unsigned: {
      lambda optree: True: {
        type_custom_match(MCSTDLOGICV, MCSTDLOGICV): FunctionOperator("unsigned", arity = 1, force_folding = False),
      },
    },
  },
  TypeCast: {
    None: {
      lambda optree: True: {
        type_custom_match(FSM(ML_Binary16), TCM(ML_StdLogicVectorFormat)): IdentityOperator(output_precision = ML_Binary16, no_parenthesis = True),
        type_custom_match(FSM(ML_Binary16), FSM(ML_Binary16)): IdentityOperator(output_precision = ML_Binary16, no_parenthesis = True),
        type_custom_match(MCSTDLOGICV, FSM(ML_Binary16)): IdentityOperator(no_parenthesis = True),

        type_custom_match(FSM(ML_Binary32), TCM(ML_StdLogicVectorFormat)): IdentityOperator(output_precision = ML_Binary32, no_parenthesis = True),
        type_custom_match(FSM(ML_Binary32), FSM(ML_Binary32)): IdentityOperator(output_precision = ML_Binary32, no_parenthesis = True),
        type_custom_match(MCSTDLOGICV, FSM(ML_Binary32)): IdentityOperator(no_parenthesis = True),

        type_custom_match(FSM(ML_Binary64), TCM(ML_StdLogicVectorFormat)): IdentityOperator(output_precision = ML_Binary64, no_parenthesis = True),
        type_custom_match(FSM(ML_Binary64), FSM(ML_Binary64)): IdentityOperator(output_precision = ML_Binary64, no_parenthesis = True),
        type_custom_match(MCSTDLOGICV, FSM(ML_Binary64)): IdentityOperator(no_parenthesis = True),

        type_custom_match(MCSTDLOGICV, MCFixedPoint): IdentityOperator(no_parenthesis = True),
        type_custom_match(MCFixedPoint, MCSTDLOGICV): IdentityOperator(no_parenthesis = True),
      },
    },
  },
  BitLogicRightShift: {
    None: {
      lambda optree: True: {
        type_custom_match(MCSTDLOGICV, MCSTDLOGICV, MCSTDLOGICV): TemplateOperator("std_logic_vector(shift_right(unsigned(%s), to_integer(unsigned(%s))))", arity = 2, force_folding = True),
      },
    },
  },
  BitLogicLeftShift: {
    None: {
      lambda optree: True: {
        type_custom_match(MCSTDLOGICV, MCSTDLOGICV, MCSTDLOGICV): TemplateOperator("std_logic_vector(shift_left(unsigned(%s), to_integer(unsigned(%s))))", arity = 2, force_folding = True),
      },
    },
  },
  CountLeadingZeros: {
    None: {
      lambda optree: True: {
        type_custom_match(MCSTDLOGICV, MCSTDLOGICV): FunctionOperator("count_leading_zeros", arity = 1),
      },
    },
  },
  SpecificOperation: {
    SpecificOperation.CopySign: {
      lambda optree: True: {
        type_custom_match(FSM(ML_StdLogic), FSM(ML_Binary16)): TemplateOperator("%s(15)", arity = 1),
        type_custom_match(FSM(ML_StdLogic), FSM(ML_Binary32)): TemplateOperator("%s(31)", arity = 1),
        type_custom_match(FSM(ML_StdLogic), FSM(ML_Binary64)): TemplateOperator("%s(63)", arity = 1),
        type_custom_match(FSM(ML_StdLogic), MCSTDLOGICV): DynamicOperator(copy_sign_generator),
      },
    },
  },
  SubSignalSelection: {
    None: {
      lambda optree: True: {
        type_custom_match(MCSTDLOGICV, MCSTDLOGICV): DynamicOperator(sub_signal_generator),
      },
    },
  },
}

class FormalBackend(AbstractBackend):
  """ description of VHDL's Backend """
  target_name = "formal_backend"
  TargetRegister.register_new_target(target_name, lambda _: FormalBackend)

  code_generation_table = {
    VHDL_Code: formal_generation_table,
    C_Code: formal_generation_table,
    Gappa_Code: {}
  }

  def __init__(self):
    AbstractBackend.__init__(self)
    print "initializing Formal target"
 

class VHDLBackend(FormalBackend):
  """ description of VHDL's Backend """
  target_name = "vhdl_backend"
  TargetRegister.register_new_target(target_name, lambda _: VHDLBackend)


  code_generation_table = {
    VHDL_Code: vhdl_code_generation_table,
    Gappa_Code: {}
  }

  def __init__(self):
    AbstractBackend.__init__(self)
    print "initializing VHDL target"
      <|MERGE_RESOLUTION|>--- conflicted
+++ resolved
@@ -369,11 +369,7 @@
 MCSTDLOGICV = TCM(ML_StdLogicVectorFormat)
 
 # class match custom fixed point format
-<<<<<<< HEAD
-MCFixedPoint = TCM(ML_Standard_FixedPoint_Format)
-=======
 MCFixedPoint = TCM(ML_Base_FixedPoint_Format)
->>>>>>> a2071570
 
 formal_generation_table = {
   Addition: {
