# -*- coding: utf-8 -*-
# optimization pass to promote a scalar/vector DAG into vector registers

from metalibm_core.targets.intel.x86_processor import *

from metalibm_core.core.ml_formats import *
from metalibm_core.core.passes import OptreeOptimization, Pass
from metalibm_core.core.ml_table import ML_NewTable

from metalibm_core.opt.p_check_support import Pass_CheckSupport

## Test if @p optree is a non-constant leaf node
#  @param optree operation node to be tested
#  @return boolean result of predicate evaluation
def is_leaf_no_Constant(optree):
	return isinstance(optree, ML_LeafNode) and not isinstance(optree, Constant)


## Check if @p optree is a non-Constant leaf node
def is_Leaf_no_Constant(optree):
    return isinstance(optree, ML_LeafNode) and not isinstance(optree, Constant)

def insert_conversion_when_required(op_input, final_precision):
    if op_input.get_precision() != final_precision:
        return Conversion(op_input, precision = final_precision)
    else:
        return op_input


## Generic vector promotion pass
class Pass_Vector_Promotion(OptreeOptimization):
  pass_tag = "vector_promotion"
  ## Return the translation table of formats
  #  to be used for promotion
  def get_translation_table(self):
    raise NotImplementedError

  def __init__(self, target):
    OptreeOptimization.__init__(self, "vector promotion pass", target)
    ## memoization map for promoted optree
    self.memoization_map = {}
    ## memoization map for converted promoted optree
    self.conversion_map = {}
    # memoization map for copy
    self.copy_map = {}

    self.support_checker = Pass_CheckSupport(target) 

  ## Evaluate the latency of a converted operation
  #  graph to determine whether the conversion
  #  is worth it
  def evaluate_converted_graph_cost(self, optree):
    pass

  def get_conv_format(self, precision):
    # table precision are left unchanged
    if isinstance(precision, ML_TableFormat):
      return precision
    else:
      return self.get_translation_table()[precision]

  def is_convertible_format(self, precision):
    # Table format is always convertible
    if isinstance(precision, ML_TableFormat):
      return True
    else:
      return precision in self.get_translation_table()

  ## test wether optree's operation is supported on 
  #  promoted formats
  def does_target_support_promoted_op(self, optree):
    # check that the output format is supported
    if not self.is_convertible_format(optree.get_precision()):
      return False
<<<<<<< HEAD
    if is_leaf_no_Constant(optree) \
=======
    if is_Leaf_no_Constant(optree) \
>>>>>>> 06d178e8
       or isinstance(optree, VectorElementSelection) \
       or isinstance(optree, FunctionCall):
      return False
    # check that the format of every input is supported 
    for arg in optree.get_inputs():
      if not self.is_convertible_format(arg.get_precision()):
        return False
    ## This local key getter modifies on the fly
    # the optree precision to promotion-based formats
    # to determine if the converted node is supported
    def key_getter(target_obj, optree):
      op_class = optree.__class__
      result_type = (self.get_conv_format(optree.get_precision().get_match_format()),)
      arg_type = tuple((self.get_conv_format(arg.get_precision().get_match_format()) if not arg.get_precision() is None else None) for arg in optree.get_inputs())
      interface = result_type + arg_type
      codegen_key = optree.get_codegen_key()
      return op_class, interface, codegen_key

    support_status = self.target.is_supported_operation(optree, key_getter = key_getter)
    if not support_status:
      Log.report(Log.Verbose, "not supported in vector_promotion: {}".format(optree.get_str(depth = 2, display_precision = True, memoization_map = {})))
    return support_status

  ## memoize converted     
  def memoize(self, force, optree, new_optree):
    self.memoization_map[(force, optree)] = new_optree
    #if not isinstance(optree, ML_LeafNode) and not self.target.is_supported_operation(optree):
    #  print optree.get_str(display_precision = True, memoization_map = {})
    #  print new_optree.get_str(display_precision = True, memoization_map = {})
    #  #raise Exception()
    return new_optree

  ## memoize conversion    
  def memoize_conv(self, force, optree, new_optree):
    self.conversion_map[(force, optree)] = new_optree
    #if not isinstance(optree, ML_LeafNode) and not self.target.is_supported_operation(optree):
    #  raise Exception()
    return new_optree

  def get_converted_node(self, optree):
    if optree in self.conversion_map:
      return self.conversion_map[optree]
    else:
      if self.does_target_support_promoted_op(optree):
        new_optree = optree.copy(copy_map = self.copy_map)
        new_inputs = [self.get_converted_node(op) for op in new_optree.get_inputs()]
        new_optree.inputs = new_inputs
        new_optree.set_precision(self.get_conv_format(optree.get_precision()))
        self.conversion_map[optree] = new_optree
    

  ## Convert a graph of operation to exploit the promoted registers
  #  @param parent_converted indicates that the result must 
  #         be in promoted formats else it must be in input format
  #         In case of promoted-format, the return value may need to be 
  #         a conversion if the operation is not supported
  def promote_node(self, optree, parent_converted = False):
    if (parent_converted, optree) in self.memoization_map:
        return self.memoization_map[(parent_converted, optree)]
    if 1:
      new_optree = optree.copy(copy_map = self.copy_map)
      if self.does_target_support_promoted_op(optree):

        new_inputs = [self.promote_node(op, parent_converted = True) for op in optree.get_inputs()]
        new_optree.inputs = new_inputs
        new_optree.set_precision(self.get_conv_format(optree.get_precision()))

        # must be converted back to initial format
        # before being returned
        if not parent_converted:

          new_optree = insert_conversion_when_required(new_optree, optree.get_precision()) # Conversion(new_optree, precision = optree.get_precision())

        return self.memoize(parent_converted, optree, new_optree)
      elif isinstance(optree, ML_NewTable):
        return self.memoize(parent_converted, optree, optree)
<<<<<<< HEAD
      elif is_leaf_no_Constant(optree):
=======
      elif is_Leaf_no_Constant(optree):
>>>>>>> 06d178e8
        if parent_converted and optree.get_precision() in self.get_translation_table():
          new_optree = insert_conversion_when_required(new_optree, self.get_conv_format(optree.get_precision()))#Conversion(optree, precision = self.get_conv_format(optree.get_precision()))
          return self.memoize(parent_converted, optree, new_optree)
        elif parent_converted:
          raise NotImplementedError
        else:
          return self.memoize(parent_converted, optree, optree)
      else:
        # new_optree = optree.copy(copy_map = self.copy_map)

        # propagate conversion to inputs
        new_inputs = [self.promote_node(op) for op in optree.get_inputs()]


        # register modified inputs
        new_optree.inputs = new_inputs

        if parent_converted and optree.get_precision() in self.get_translation_table():
          new_optree = insert_conversion_when_required(new_optree, self.get_conv_format(optree.get_precision()))#Conversion(new_optree, precision = self.get_conv_format(optree.get_precision()))
          return new_optree
        elif parent_converted:
          print optree.get_precision()
          raise NotImplementedError
        return self.memoize(parent_converted, optree, new_optree)
          

  # standard Opt pass API
  def execute(self, optree):
    return self.promote_node(optree)


print "Registering vector_conversion pass"
# register pass
Pass.register(Pass_Vector_Promotion)<|MERGE_RESOLUTION|>--- conflicted
+++ resolved
@@ -15,10 +15,6 @@
 def is_leaf_no_Constant(optree):
 	return isinstance(optree, ML_LeafNode) and not isinstance(optree, Constant)
 
-
-## Check if @p optree is a non-Constant leaf node
-def is_Leaf_no_Constant(optree):
-    return isinstance(optree, ML_LeafNode) and not isinstance(optree, Constant)
 
 def insert_conversion_when_required(op_input, final_precision):
     if op_input.get_precision() != final_precision:
@@ -72,11 +68,7 @@
     # check that the output format is supported
     if not self.is_convertible_format(optree.get_precision()):
       return False
-<<<<<<< HEAD
     if is_leaf_no_Constant(optree) \
-=======
-    if is_Leaf_no_Constant(optree) \
->>>>>>> 06d178e8
        or isinstance(optree, VectorElementSelection) \
        or isinstance(optree, FunctionCall):
       return False
@@ -153,11 +145,7 @@
         return self.memoize(parent_converted, optree, new_optree)
       elif isinstance(optree, ML_NewTable):
         return self.memoize(parent_converted, optree, optree)
-<<<<<<< HEAD
       elif is_leaf_no_Constant(optree):
-=======
-      elif is_Leaf_no_Constant(optree):
->>>>>>> 06d178e8
         if parent_converted and optree.get_precision() in self.get_translation_table():
           new_optree = insert_conversion_when_required(new_optree, self.get_conv_format(optree.get_precision()))#Conversion(optree, precision = self.get_conv_format(optree.get_precision()))
           return self.memoize(parent_converted, optree, new_optree)
