# -*- coding: utf-8 -*-

import argparse
import sys

from sollya import Interval

from valid.test_utils import *

from metalibm_core.targets import *
from metalibm_core.utility.ml_template import target_instanciate
from metalibm_core.core.ml_formats import ML_Int32, ML_Int16, ML_Int64

import metalibm_functions.unit_tests.new_arg_template as ut_new_arg_template
import metalibm_functions.unit_tests.block_lzcnt as ut_block_lzcnt
import metalibm_functions.unit_tests.fixed_point as ut_fixed_point
import metalibm_functions.unit_tests.function_emulate  as ut_function_emulate
import metalibm_functions.unit_tests.function_formats as ut_function_formats
import metalibm_functions.unit_tests.gappa_code as ut_gappa_code
import metalibm_functions.unit_tests.loop_operation as ut_loop_operation
import metalibm_functions.unit_tests.opencl_code as ut_opencl_code
import metalibm_functions.unit_tests.pointer_manipulation as ut_pointer_manipulation
import metalibm_functions.unit_tests.static_vectorization as ut_static_vectorization
import metalibm_functions.unit_tests.vector_code as ut_vector_code
import metalibm_functions.unit_tests.call_externalization as ut_call_externalization
import metalibm_functions.unit_tests.auto_test as ut_auto_test
import metalibm_functions.unit_tests.m128_conversion as ut_m128_conversion
import metalibm_functions.unit_tests.new_table as ut_new_table
import metalibm_functions.unit_tests.multi_ary_function as ut_multi_ary_function

from metalibm_functions.unit_tests.utils import TestRunner



## Object to describe a unit-test
class UnitTestScheme(CommonTestScheme):
  ## Constructor
  #  @param title test's title
  #  @param module Python module implementing the test (
  #     should provide run_test method accepting ArgTemplate 
  #     arg)
  #   @param argument_tc list of dict test case (arg_name -> arg_value)
  def __init__(self, title, module, argument_tc):
    CommonTestScheme.__init__(self, title, argument_tc)
    self.module  = module

  ## @return test object title
  def get_title(self):
    return self.title

  def single_test(self, arg_tc, debug = False):
    runner = self.module.run_test
    test_desc = self.get_title()
    if isinstance(runner, TestRunner):
      arg_template = runner.build_default_args()
    else:
      arg_template = DefaultArgTemplate(**arg_tc) 

    if debug:
      runner(arg_template)
      return TestResult(True, "{} succeed".format(test_desc))
    else:
      try:
        runner(arg_template)
        return TestResult(True, "{} succeed".format(test_desc))
      except:
        return TestResult(False, "{} failed".format(test_desc))


unit_test_list = [
  UnitTestScheme(
    "basic new arg template test",
    ut_new_arg_template,
    [{"target": target_instanciate("x86_avx2")}]
  ),
  UnitTestScheme(
    "basic block LZCNT test",
    ut_block_lzcnt,
<<<<<<< HEAD
    [{}]
=======
    [
      {"precision": ML_Int32, "auto_test_execute": 100}, 
      {"precision": ML_Int64, "auto_test_execute": 100}, 
    ]
>>>>>>> 7b25e339
  ),
  UnitTestScheme(
    "basic fixed-point",
    ut_fixed_point,
    [{"target": target_instanciate("fixed_point")}]
  ),
  UnitTestScheme(
    "basic function emulation test",
    ut_function_emulate,
    [{"target": target_instanciate("mpfr_backend")}]
  ),
  UnitTestScheme(
    "basic function format test",
    ut_function_formats,
    [{"target": target_instanciate("mpfr_backend")}]
  ),
  UnitTestScheme(
    "basic gappa code generation test",
    ut_gappa_code,
    [{}]
  ),
  UnitTestScheme(
    "basic loop operation support test",
    ut_loop_operation,
    [{}]
  ),
  UnitTestScheme(
    "basic opencl code generation test",
    ut_opencl_code,
    [{}]
  ),
  UnitTestScheme(
    "basic pointer manipulation test",
    ut_pointer_manipulation,
    [{}]
  ),
  UnitTestScheme(
    "basic static vectorization test",
    ut_static_vectorization,
    [{"target": target_instanciate("vector")}]
  ),
  UnitTestScheme(
    "basic vector code generation test",
    ut_vector_code,
    [{"target": target_instanciate("vector")}]
  ),
  UnitTestScheme(
    "basic call externalization test",
    ut_call_externalization,
    [{}]
  ),
  UnitTestScheme(
    "basic auto test",
    ut_auto_test,
    [{"auto_test": 10}]
  ),
  UnitTestScheme(
    "m128 conversion test",
    ut_m128_conversion,
    [{"pre_gen_passes": ["m128_promotion"], "target": target_instanciate("x86_avx2")}],
  ),
  UnitTestScheme(
    "new table test",
    ut_new_table,
    [{"auto_test_range": Interval(0, 100), "precision": ML_Int32, "auto_test_execute": 10}],
  ),
  UnitTestScheme(
    "perf bench test",
    ut_new_table,
    [{"bench_range": Interval(0, 100), "precision": ML_Int32, "bench_execute": 100, "target": target_instanciate("x86")}],
  ),
  UnitTestScheme(
    "multi ary function",
    ut_multi_ary_function,
    [{"input_formats": [ML_Int32, ML_Int32, ML_Int32], "precision": ML_Int32, "bench_execute": 100, "target": target_instanciate("x86")}],
  )
]

## Command line action to set break on error in load module
class ListUnitTestAction(argparse.Action):
    def __call__(self, parser, namespace, values, option_string=None):
        for test in  unit_test_list:
          print test.get_tag_title()
        exit(0)

# filling unit-test tag map
unit_test_tag_map = {}
for test in unit_test_list:
  unit_test_tag_map[test.get_tag_title()] = test

# generate list of test object from string 
# of comma separated test's tag
def parse_unit_test_list(test_list):
  test_tags = test_list.split(",")
  return [unit_test_tag_map[tag] for tag in test_tags]


arg_parser = argparse.ArgumentParser(" Metalibm unit tests")
arg_parser.add_argument("--debug", dest = "debug", action = "store_const", 
                        default = False, const = True, 
                        help = "enable debug mode")
# listing available tests
arg_parser.add_argument("--list", action = ListUnitTestAction, help = "list available unit tests", nargs = 0) 
# select list of tests to be executed
arg_parser.add_argument("--execute", dest = "test_list", type = parse_unit_test_list, default = unit_test_list, help = "list of comma separated test to be executed") 


args = arg_parser.parse_args(sys.argv[1:])

success = True
debug_flag = args.debug

# list of TestResult objects generated by execution
# of new scheme tests
result_details = []

for test_scheme in args.test_list:
  test_result = test_scheme.perform_all_test(debug = debug_flag)
  result_details.append(test_result)
  if not test_result.get_result(): 
    success = False

# Printing test summary for new scheme
for result in result_details:
  print result.get_details()

if success:
  print "OVERALL SUCCESS"
  exit(0)
else:
  print "OVERALL FAILURE"
  exit(1)<|MERGE_RESOLUTION|>--- conflicted
+++ resolved
@@ -76,14 +76,10 @@
   UnitTestScheme(
     "basic block LZCNT test",
     ut_block_lzcnt,
-<<<<<<< HEAD
-    [{}]
-=======
     [
       {"precision": ML_Int32, "auto_test_execute": 100}, 
       {"precision": ML_Int64, "auto_test_execute": 100}, 
     ]
->>>>>>> 7b25e339
   ),
   UnitTestScheme(
     "basic fixed-point",
